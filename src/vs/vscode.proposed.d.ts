--- conflicted
+++ resolved
@@ -857,16 +857,9 @@
 		deleteDraftLabel?: string;
 		finishDraftLabel?: string;
 
-<<<<<<< HEAD
-		commentReactions?: CommentReaction[];
-
-		addReaction?(comment: Comment, reaction: CommentReaction): Promise<void>;
-		deleteReaction?(comment: Comment, reaction: CommentReaction): Promise<void>;
-=======
 		addReaction?(document: TextDocument, comment: Comment, reaction: CommentReaction): Promise<void>;
 		deleteReaction?(document: TextDocument, comment: Comment, reaction: CommentReaction): Promise<void>;
 		reactionGroup?: CommentReaction[];
->>>>>>> 130fdbee
 
 		/**
 		 * Notify of updates to comment threads.
